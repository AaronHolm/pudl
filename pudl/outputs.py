--- conflicted
+++ resolved
@@ -387,15 +387,6 @@
     # lumping of an entire plant's fuel & generation if its primary fuels
     # are homogeneous, and split out fuel & generation by fuel if it is
     # hetereogeneous.
-<<<<<<< HEAD
-    es_count = out_df[['plant_id', 'fuel_type_pudl', 'report_date']].\
-        drop_duplicates().groupby(['plant_id', 'report_date']).count()
-    es_count = es_count.reset_index()
-    es_count = es_count.rename(
-        columns={'fuel_type_pudl': 'energy_source_count'})
-    out_df = pd.merge(out_df, es_count, how='left',
-                      on=['plant_id', 'report_date'])
-=======
     ft_count = out_df[['plant_id_eia', 'fuel_type_pudl', 'report_date']].\
         drop_duplicates().groupby(['plant_id_eia', 'report_date']).count()
     ft_count = ft_count.reset_index()
@@ -403,7 +394,6 @@
         columns={'fuel_type_pudl': 'fuel_type_count'})
     out_df = pd.merge(out_df, ft_count, how='left',
                       on=['plant_id_eia', 'report_date'])
->>>>>>> 8529c9b3
 
     first_cols = [
         'report_date',
