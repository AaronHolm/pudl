--- conflicted
+++ resolved
@@ -662,7 +662,7 @@
 
     # In the FERC1 small plants data there are many lists of plants of a
     # particular type (e.g. wind, hydro) where the only indicator of the type
-    # of plant is the heading at the beginning of the list, so we're going to
+    # of plant is the HEADing at the beginning of the list, so we're going to
     # need row & supplement numbers to parse out the beginning of the lists...
     ferc1_small_df.drop(['row_seq', 'row_prvlg', 'report_prd'],
                         axis=1, inplace=True)
@@ -739,14 +739,10 @@
 
     ferc1_purchased_pwr_df.drop(['spplmnt_num', 'row_number', 'row_seq',
                                  'row_prvlg', 'report_prd'],
-<<<<<<< HEAD
-                                axis=1, inplace=True)  # row number?
-=======
                                 axis=1, inplace=True)
     ferc1_purchased_pwr_df.replace(to_replace='', value=np.nan, inplace=True)
     ferc1_purchased_pwr_df.dropna(subset=['sttstcl_clssfctn',
                                           'rtsched_trffnbr'], inplace=True)
->>>>>>> b3ced0a1
 
     ferc1_purchased_pwr_df.rename(columns={
         # FERC 1 DB Name  PUDL DB Name
@@ -764,27 +760,6 @@
         'settlement_tot': 'settlement_total'},
         inplace=True)
 
-<<<<<<< HEAD
-    ferc1_purchased_pwr_df.to_sql(
-        name='purchased_power_ferc1',
-        con=pudl_engine, index=False,
-        if_exists='append',
-        dtype={'respondent_id': Integer,
-               'report_year': Integer,
-               'authority_company_name': String,
-               'statistical_classification': String,
-               'rate_schedule_tariff_number': Integer,
-               'average_billing_demand': String,
-               'average_monthly_ncp_demand': String,
-               'average_monthly_cp_demand': String,
-               'mwh_purchased': Numeric(14, 2),
-               'mwh_received': Numeric(14, 2),
-               'mwh_delivered': Numeric(14, 2),
-               'demand_charges': Numeric(14, 2),
-               'energy_charges': Numeric(14, 2),
-               'other_charges': Numeric(14, 2),
-               'settlement_total': Numeric(14, 2)})
-=======
     ferc1_purchased_pwr_df.to_sql(name='purchased_power_ferc1',
                                   con=pudl_engine, index=False,
                                   if_exists='append',
@@ -803,8 +778,6 @@
                                          'energy_charges': Numeric(14, 2),
                                          'other_charges': Numeric(14, 2),
                                          'settlement_total': Numeric(14, 2)})
->>>>>>> b3ced0a1
-
 
 ###############################################################################
 ###############################################################################
@@ -855,7 +828,7 @@
         {'N': False, 'Y': True}, inplace=True)
 
     plant_info_df.rename(columns={
-        # column heading in EIA 923        PUDL DB field name
+        # column HEADing in EIA 923        PUDL DB field name
         'combined_heat_and_power_status': 'combined_heat_power',
         'sector_number': 'eia_sector'},
         inplace=True)
